#!/usr/bin/env python
# -*- coding: utf-8 -*-
# emacs: -*- mode: python; py-indent-offset: 4; indent-tabs-mode: nil -*-
# vi: set ft=python sts=4 ts=4 sw=4 et:
"""
fMRIprep base processing workflows
^^^^^^^^^^^^^^^^^^^^^^^^^^^^^^^^^^

.. autofunction:: init_fmriprep_wf
.. autofunction:: init_single_subject_wf

"""

import sys
import os
from copy import deepcopy

from niworkflows.nipype.pipeline import engine as pe
from niworkflows.nipype.interfaces import utility as niu

from ..interfaces import (
    BIDSDataGrabber, BIDSFreeSurferDir, BIDSInfo, SubjectSummary, AboutSummary,
    DerivativesDataSink
)
from ..utils.bids import collect_data
from ..utils.misc import fix_multi_T1w_source_name
from ..info import __version__

from .anatomical import init_anat_preproc_wf
from .bold import init_func_preproc_wf


def init_fmriprep_wf(subject_list, task_id, run_uuid,
                     ignore, debug, low_mem, anat_only, longitudinal, t2s_coreg,
                     omp_nthreads, skull_strip_template, work_dir, output_dir, bids_dir,
                     freesurfer, output_spaces, template, medial_surface_nan, cifti_output, hires,
                     use_bbr, bold2t1w_dof, fmap_bspline, fmap_demean, use_syn, force_syn,
                     use_aroma, ignore_aroma_err, template_out_grid):
    """
    This workflow organizes the execution of FMRIPREP, with a sub-workflow for
    each subject.

    If FreeSurfer's recon-all is to be run, a FreeSurfer derivatives folder is
    created and populated with any needed template subjects.

    .. workflow::
        :graph2use: orig
        :simple_form: yes

        import os
        os.environ['FREESURFER_HOME'] = os.getcwd()
        from fmriprep.workflows.base import init_fmriprep_wf
        wf = init_fmriprep_wf(subject_list=['fmripreptest'],
                              task_id='',
                              run_uuid='X',
                              ignore=[],
                              debug=False,
                              low_mem=False,
                              anat_only=False,
                              longitudinal=False,
                              t2s_coreg=False,
                              omp_nthreads=1,
                              skull_strip_template='OASIS',
                              work_dir='.',
                              output_dir='.',
                              bids_dir='.',
                              freesurfer=True,
                              output_spaces=['T1w', 'fsnative',
                                            'template', 'fsaverage5'],
                              template='MNI152NLin2009cAsym',
                              medial_surface_nan=False,
                              cifti_output=False,
                              hires=True,
                              use_bbr=True,
                              bold2t1w_dof=9,
                              fmap_bspline=False,
                              fmap_demean=True,
                              use_syn=True,
                              force_syn=True,
                              use_aroma=False,
                              ignore_aroma_err=False,
                              template_out_grid='native')


    Parameters

        subject_list : list
            List of subject labels
        task_id : str or None
            Task ID of BOLD series to preprocess, or ``None`` to preprocess all
        run_uuid : str
            Unique identifier for execution instance
        ignore : list
            Preprocessing steps to skip (may include "slicetiming", "fieldmaps")
        debug : bool
            Enable debugging outputs
        low_mem : bool
            Write uncompressed .nii files in some cases to reduce memory usage
        anat_only : bool
            Disable functional workflows
        longitudinal : bool
            Treat multiple sessions as longitudinal (may increase runtime)
            See sub-workflows for specific differences
        t2s_coreg : bool
            Use multiple BOLD echos to create T2*-map for T2*-driven coregistration
        omp_nthreads : int
            Maximum number of threads an individual process may use
        skull_strip_template : str
            Name of ANTs skull-stripping template ('OASIS' or 'NKI')
        work_dir : str
            Directory in which to store workflow execution state and temporary files
        output_dir : str
            Directory in which to save derivatives
        bids_dir : str
            Root directory of BIDS dataset
        freesurfer : bool
            Enable FreeSurfer surface reconstruction (may increase runtime)
        output_spaces : list
            List of output spaces functional images are to be resampled to.
            Some parts of pipeline will only be instantiated for some output spaces.

            Valid spaces:

             - T1w
             - template
             - fsnative
             - fsaverage (or other pre-existing FreeSurfer templates)
        template : str
            Name of template targeted by `'template'` output space
        medial_surface_nan : bool
            Replace medial wall values with NaNs on functional GIFTI files
        cifti_output : bool
            Generate bold CIFTI file in output spaces
        hires : bool
            Enable sub-millimeter preprocessing in FreeSurfer
        use_bbr : bool or None
            Enable/disable boundary-based registration refinement.
            If ``None``, test BBR result for distortion before accepting.
        bold2t1w_dof : 6, 9 or 12
            Degrees-of-freedom for BOLD-T1w registration
        fmap_bspline : bool
            **Experimental**: Fit B-Spline field using least-squares
        fmap_demean : bool
            Demean voxel-shift map during unwarp
        use_syn : bool
            **Experimental**: Enable ANTs SyN-based susceptibility distortion correction (SDC).
            If fieldmaps are present and enabled, this is not run, by default.
        force_syn : bool
            **Temporary**: Always run SyN-based SDC
        use_aroma : bool
            Perform ICA-AROMA on MNI-resampled functional series
        ignore_aroma_err : bool
            Do not fail on ICA-AROMA errors
        template_out_grid : str
            Keyword ('native', '1mm' or '2mm') or path of custom reference
            image for normalization

    """
    fmriprep_wf = pe.Workflow(name='fmriprep_wf')
    fmriprep_wf.base_dir = work_dir

    if freesurfer:
        fsdir = pe.Node(
            BIDSFreeSurferDir(
                derivatives=output_dir,
                freesurfer_home=os.getenv('FREESURFER_HOME'),
                spaces=output_spaces),
            name='fsdir', run_without_submitting=True)

    reportlets_dir = os.path.join(work_dir, 'reportlets')
    for subject_id in subject_list:
        single_subject_wf = init_single_subject_wf(subject_id=subject_id,
                                                   task_id=task_id,
                                                   name="single_subject_" + subject_id + "_wf",
                                                   ignore=ignore,
                                                   debug=debug,
                                                   low_mem=low_mem,
                                                   anat_only=anat_only,
                                                   longitudinal=longitudinal,
                                                   t2s_coreg=t2s_coreg,
                                                   omp_nthreads=omp_nthreads,
                                                   skull_strip_template=skull_strip_template,
                                                   reportlets_dir=reportlets_dir,
                                                   output_dir=output_dir,
                                                   bids_dir=bids_dir,
                                                   freesurfer=freesurfer,
                                                   output_spaces=output_spaces,
                                                   template=template,
                                                   medial_surface_nan=medial_surface_nan,
                                                   cifti_output=cifti_output,
                                                   hires=hires,
                                                   use_bbr=use_bbr,
                                                   bold2t1w_dof=bold2t1w_dof,
                                                   fmap_bspline=fmap_bspline,
                                                   fmap_demean=fmap_demean,
                                                   use_syn=use_syn,
                                                   force_syn=force_syn,
                                                   template_out_grid=template_out_grid,
                                                   use_aroma=use_aroma,
                                                   ignore_aroma_err=ignore_aroma_err)

        single_subject_wf.config['execution']['crashdump_dir'] = (
            os.path.join(output_dir, "fmriprep", "sub-" + subject_id, 'log', run_uuid)
        )
        for node in single_subject_wf._get_all_nodes():
            node.config = deepcopy(single_subject_wf.config)
        if freesurfer:
            fmriprep_wf.connect(fsdir, 'subjects_dir',
                                single_subject_wf, 'inputnode.subjects_dir')
        else:
            fmriprep_wf.add_nodes([single_subject_wf])

    return fmriprep_wf


def init_single_subject_wf(subject_id, task_id, name,
                           ignore, debug, low_mem, anat_only, longitudinal, t2s_coreg,
                           omp_nthreads, skull_strip_template, reportlets_dir, output_dir,
                           bids_dir, freesurfer, output_spaces, template, medial_surface_nan,
<<<<<<< HEAD
                           cifti_output, hires, use_bbr, bold2t1w_dof, fmap_bspline, fmap_demean,
                           use_syn, force_syn, output_grid_ref, use_aroma, ignore_aroma_err):
=======
                           hires, use_bbr, bold2t1w_dof, fmap_bspline, fmap_demean, use_syn,
                           force_syn, template_out_grid, use_aroma, ignore_aroma_err):
>>>>>>> 8bf01807
    """
    This workflow organizes the preprocessing pipeline for a single subject.
    It collects and reports information about the subject, and prepares
    sub-workflows to perform anatomical and functional preprocessing.

    Anatomical preprocessing is performed in a single workflow, regardless of
    the number of sessions.
    Functional preprocessing is performed using a separate workflow for each
    individual BOLD series.

    .. workflow::
        :graph2use: orig
        :simple_form: yes

        from fmriprep.workflows.base import init_single_subject_wf
        wf = init_single_subject_wf(subject_id='test',
                                    name='single_subject_wf',
                                    task_id='',
                                    longitudinal=False,
                                    t2s_coreg=False,
                                    omp_nthreads=1,
                                    freesurfer=True,
                                    reportlets_dir='.',
                                    output_dir='.',
                                    bids_dir='.',
                                    skull_strip_template='OASIS',
                                    template='MNI152NLin2009cAsym',
                                    output_spaces=['T1w', 'fsnative',
                                                  'template', 'fsaverage5'],
                                    medial_surface_nan=False,
                                    cifti_output=False,
                                    ignore=[],
                                    debug=False,
                                    low_mem=False,
                                    anat_only=False,
                                    hires=True,
                                    use_bbr=True,
                                    bold2t1w_dof=9,
                                    fmap_bspline=False,
                                    fmap_demean=True,
                                    use_syn=True,
                                    force_syn=True,
                                    template_out_grid='native',
                                    use_aroma=False,
                                    ignore_aroma_err=False)

    Parameters

        subject_id : str
            List of subject labels
        task_id : str or None
            Task ID of BOLD series to preprocess, or ``None`` to preprocess all
        name : str
            Name of workflow
        ignore : list
            Preprocessing steps to skip (may include "slicetiming", "fieldmaps")
        debug : bool
            Enable debugging outputs
        low_mem : bool
            Write uncompressed .nii files in some cases to reduce memory usage
        anat_only : bool
            Disable functional workflows
        longitudinal : bool
            Treat multiple sessions as longitudinal (may increase runtime)
            See sub-workflows for specific differences
        t2s_coreg : bool
            Use multiple BOLDS echos to create T2*-map for T2*-driven coregistration
        omp_nthreads : int
            Maximum number of threads an individual process may use
        skull_strip_template : str
            Name of ANTs skull-stripping template ('OASIS' or 'NKI')
        reportlets_dir : str
            Directory in which to save reportlets
        output_dir : str
            Directory in which to save derivatives
        bids_dir : str
            Root directory of BIDS dataset
        freesurfer : bool
            Enable FreeSurfer surface reconstruction (may increase runtime)
        output_spaces : list
            List of output spaces functional images are to be resampled to.
            Some parts of pipeline will only be instantiated for some output spaces.

            Valid spaces:

             - T1w
             - template
             - fsnative
             - fsaverage (or other pre-existing FreeSurfer templates)
        template : str
            Name of template targeted by `'template'` output space
        medial_surface_nan : bool
            Replace medial wall values with NaNs on functional GIFTI files
        cifti_output : bool
            Generate bold CIFTI file in output spaces
        hires : bool
            Enable sub-millimeter preprocessing in FreeSurfer
        use_bbr : bool or None
            Enable/disable boundary-based registration refinement.
            If ``None``, test BBR result for distortion before accepting.
        bold2t1w_dof : 6, 9 or 12
            Degrees-of-freedom for BOLD-T1w registration
        fmap_bspline : bool
            **Experimental**: Fit B-Spline field using least-squares
        fmap_demean : bool
            Demean voxel-shift map during unwarp
        use_syn : bool
            **Experimental**: Enable ANTs SyN-based susceptibility distortion correction (SDC).
            If fieldmaps are present and enabled, this is not run, by default.
        force_syn : bool
            **Temporary**: Always run SyN-based SDC
        template_out_grid : str
            Keyword ('native', '1mm' or '2mm') or path of custom reference
            image for normalization
        use_aroma : bool
            Perform ICA-AROMA on MNI-resampled functional series
        ignore_aroma_err : bool
            Do not fail on ICA-AROMA errors

    Inputs

        subjects_dir
            FreeSurfer SUBJECTS_DIR

    """
    if name in ('single_subject_wf', 'single_subject_fmripreptest_wf'):
        # for documentation purposes
        subject_data = {
            't1w': ['/completely/made/up/path/sub-01_T1w.nii.gz'],
            'bold': ['/completely/made/up/path/sub-01_task-nback_bold.nii.gz']
        }
        layout = None
    else:
        subject_data, layout = collect_data(bids_dir, subject_id, task_id)

    # Make sure we always go through these two checks
    if not anat_only and subject_data['bold'] == []:
        raise Exception("No BOLD images found for participant {} and task {}. "
                        "All workflows require BOLD images.".format(
                            subject_id, task_id if task_id else '<all>'))

    if not subject_data['t1w']:
        raise Exception("No T1w images found for participant {}. "
                        "All workflows require T1w images.".format(subject_id))

    workflow = pe.Workflow(name=name)

    inputnode = pe.Node(niu.IdentityInterface(fields=['subjects_dir']),
                        name='inputnode')

    bidssrc = pe.Node(BIDSDataGrabber(subject_data=subject_data, anat_only=anat_only),
                      name='bidssrc')

    bids_info = pe.Node(BIDSInfo(), name='bids_info', run_without_submitting=True)

    summary = pe.Node(SubjectSummary(output_spaces=output_spaces, template=template),
                      name='summary', run_without_submitting=True)

    about = pe.Node(AboutSummary(version=__version__,
                                 command=' '.join(sys.argv)),
                    name='about', run_without_submitting=True)

    ds_summary_report = pe.Node(
        DerivativesDataSink(base_directory=reportlets_dir,
                            suffix='summary'),
        name='ds_summary_report', run_without_submitting=True)

    ds_about_report = pe.Node(
        DerivativesDataSink(base_directory=reportlets_dir,
                            suffix='about'),
        name='ds_about_report', run_without_submitting=True)

    # Preprocessing of T1w (includes registration to MNI)
    anat_preproc_wf = init_anat_preproc_wf(name="anat_preproc_wf",
                                           skull_strip_template=skull_strip_template,
                                           output_spaces=output_spaces,
                                           template=template,
                                           debug=debug,
                                           longitudinal=longitudinal,
                                           omp_nthreads=omp_nthreads,
                                           freesurfer=freesurfer,
                                           hires=hires,
                                           reportlets_dir=reportlets_dir,
                                           output_dir=output_dir,
                                           num_t1w=len(subject_data['t1w']))

    workflow.connect([
        (inputnode, anat_preproc_wf, [('subjects_dir', 'inputnode.subjects_dir')]),
        (bidssrc, bids_info, [(('t1w', fix_multi_T1w_source_name), 'in_file')]),
        (inputnode, summary, [('subjects_dir', 'subjects_dir')]),
        (bidssrc, summary, [('t1w', 't1w'),
                            ('t2w', 't2w'),
                            ('bold', 'bold')]),
        (bids_info, summary, [('subject_id', 'subject_id')]),
        (bidssrc, anat_preproc_wf, [('t1w', 'inputnode.t1w'),
                                    ('t2w', 'inputnode.t2w'),
                                    ('flair', 'inputnode.flair')]),
        (summary, anat_preproc_wf, [('subject_id', 'inputnode.subject_id')]),
        (bidssrc, ds_summary_report, [(('t1w', fix_multi_T1w_source_name), 'source_file')]),
        (summary, ds_summary_report, [('out_report', 'in_file')]),
        (bidssrc, ds_about_report, [(('t1w', fix_multi_T1w_source_name), 'source_file')]),
        (about, ds_about_report, [('out_report', 'in_file')]),
    ])

    if anat_only:
        return workflow

    for bold_file in subject_data['bold']:
        func_preproc_wf = init_func_preproc_wf(bold_file=bold_file,
                                               layout=layout,
                                               ignore=ignore,
                                               freesurfer=freesurfer,
                                               use_bbr=use_bbr,
                                               t2s_coreg=t2s_coreg,
                                               bold2t1w_dof=bold2t1w_dof,
                                               reportlets_dir=reportlets_dir,
                                               output_spaces=output_spaces,
                                               template=template,
                                               medial_surface_nan=medial_surface_nan,
                                               cifti_output=cifti_output,
                                               output_dir=output_dir,
                                               omp_nthreads=omp_nthreads,
                                               low_mem=low_mem,
                                               fmap_bspline=fmap_bspline,
                                               fmap_demean=fmap_demean,
                                               use_syn=use_syn,
                                               force_syn=force_syn,
                                               debug=debug,
                                               template_out_grid=template_out_grid,
                                               use_aroma=use_aroma,
                                               ignore_aroma_err=ignore_aroma_err)

        workflow.connect([
            (anat_preproc_wf, func_preproc_wf,
             [('outputnode.t1_preproc', 'inputnode.t1_preproc'),
              ('outputnode.t1_brain', 'inputnode.t1_brain'),
              ('outputnode.t1_mask', 'inputnode.t1_mask'),
              ('outputnode.t1_seg', 'inputnode.t1_seg'),
              ('outputnode.t1_aseg', 'inputnode.t1_aseg'),
              ('outputnode.t1_aparc', 'inputnode.t1_aparc'),
              ('outputnode.t1_tpms', 'inputnode.t1_tpms'),
              ('outputnode.t1_2_mni_forward_transform', 'inputnode.t1_2_mni_forward_transform'),
              ('outputnode.t1_2_mni_reverse_transform', 'inputnode.t1_2_mni_reverse_transform'),
              # Undefined if --no-freesurfer, but this is safe
              ('outputnode.subjects_dir', 'inputnode.subjects_dir'),
              ('outputnode.subject_id', 'inputnode.subject_id'),
              ('outputnode.t1_2_fsnative_forward_transform',
               'inputnode.t1_2_fsnative_forward_transform'),
              ('outputnode.t1_2_fsnative_reverse_transform',
               'inputnode.t1_2_fsnative_reverse_transform')]),
        ])

    return workflow<|MERGE_RESOLUTION|>--- conflicted
+++ resolved
@@ -217,13 +217,8 @@
                            ignore, debug, low_mem, anat_only, longitudinal, t2s_coreg,
                            omp_nthreads, skull_strip_template, reportlets_dir, output_dir,
                            bids_dir, freesurfer, output_spaces, template, medial_surface_nan,
-<<<<<<< HEAD
                            cifti_output, hires, use_bbr, bold2t1w_dof, fmap_bspline, fmap_demean,
-                           use_syn, force_syn, output_grid_ref, use_aroma, ignore_aroma_err):
-=======
-                           hires, use_bbr, bold2t1w_dof, fmap_bspline, fmap_demean, use_syn,
-                           force_syn, template_out_grid, use_aroma, ignore_aroma_err):
->>>>>>> 8bf01807
+                           use_syn, force_syn, template_out_grid, use_aroma, ignore_aroma_err):
     """
     This workflow organizes the preprocessing pipeline for a single subject.
     It collects and reports information about the subject, and prepares
