--- conflicted
+++ resolved
@@ -105,15 +105,9 @@
                             output_inverse_warped_image=True, output_warped_image=True),
         name='fmap2ref_reg', n_procs=omp_nthreads)
 
-<<<<<<< HEAD
-    ds_reg = pe.Node(DerivativesDataSink(keep_dtype=True, desc='magnitude'),
-                     name='ds_report_reg',
-                     mem_gb=0.01, run_without_submitting=True)
-=======
     ds_report_reg = pe.Node(DerivativesDataSink(
         desc='magnitude', suffix='bold'), name='ds_report_reg',
         mem_gb=0.01, run_without_submitting=True)
->>>>>>> eef07cd1
 
     # Map the VSM into the EPI space
     fmap2ref_apply = pe.Node(ANTSApplyTransformsRPT(
@@ -125,15 +119,9 @@
         float=True),
         name='fmap_mask2ref_apply')
 
-<<<<<<< HEAD
-    ds_reg_vsm = pe.Node(DerivativesDataSink(keep_dtype=True, desc='fieldmap'),
-                         name='ds_report_vsm',
-                         mem_gb=0.01, run_without_submitting=True)
-=======
     ds_report_vsm = pe.Node(DerivativesDataSink(
         desc='fieldmap', suffix='bold'), name='ds_report_vsm',
         mem_gb=0.01, run_without_submitting=True)
->>>>>>> eef07cd1
 
     # Fieldmap to rads and then to voxels (VSM - voxel shift map)
     torads = pe.Node(FieldToRadS(fmap_range=0.5), name='torads')
@@ -225,11 +213,7 @@
     return workflow
 
 
-<<<<<<< HEAD
-def init_fmap_unwarp_report_wf(name='fmap_unwarp_report_wf', suffix='sdc'):
-=======
 def init_fmap_unwarp_report_wf(name='fmap_unwarp_report_wf', forcedsyn=False):
->>>>>>> eef07cd1
     """
     This workflow generates and saves a reportlet showing the effect of fieldmap
     unwarping a BOLD image.
@@ -245,13 +229,8 @@
 
         name : str, optional
             Workflow name (default: fmap_unwarp_report_wf)
-<<<<<<< HEAD
-        suffix : str, optional
-            Desc field to be inserted in the final name of this reportlet.
-=======
         forcedsyn : bool, optional
             Whether SyN-SDC was forced.
->>>>>>> eef07cd1
 
     **Inputs**
 
@@ -287,12 +266,8 @@
     bold_rpt = pe.Node(SimpleBeforeAfter(), name='bold_rpt',
                        mem_gb=0.1)
     ds_report_sdc = pe.Node(
-<<<<<<< HEAD
-        DerivativesDataSink(desc=suffix, keep_dtype=True), name='ds_report_sdc',
-=======
         DerivativesDataSink(desc='sdc' if not forcedsyn else 'forcedsyn',
                             suffix='bold'), name='ds_report_sdc',
->>>>>>> eef07cd1
         mem_gb=DEFAULT_MEMORY_MIN_GB, run_without_submitting=True
     )
 
