--- conflicted
+++ resolved
@@ -362,15 +362,11 @@
         ants.ApplyTransforms(), iterfield=['input_image', 'transforms'],
         name='EPIToMNITransform')
     epi_to_mni_transform.terminal_output = 'file'
-<<<<<<< HEAD
-    merge = pe.Node(fsl.Merge(dimension='t'), name='MergeEPI')
-    merge.interface.estimated_memory_gb = settings[
-                                              "biggest_epi_file_size_gb"] * 3
-=======
     merge = pe.Node(niu.Function(input_names=["in_files"],
                                  output_names=["merged_file"],
                                  function=nii_concat), name='MergeEPI')
->>>>>>> 74979106
+    merge.interface.estimated_memory_gb = settings[
+                                              "biggest_epi_file_size_gb"] * 3
 
     mask_merge_tfms = pe.Node(niu.Merge(2), name='MaskMergeTfms')
     mask_mni_tfm = pe.Node(
