--- conflicted
+++ resolved
@@ -270,15 +270,12 @@
     return workflow
 
 
-<<<<<<< HEAD
 def init_ica_aroma_wf(template, mem_gb, omp_nthreads,
                       name='ica_aroma_wf',
                       ignore_aroma_err=False,
+                      aroma_melodic_dim=None,
                       use_fieldwarp=True):
-=======
-def init_ica_aroma_wf(name='ica_aroma_wf', ignore_aroma_err=False, aroma_melodic_dim=None):
->>>>>>> 5fe6ceb0
-    '''
+    """
     This workflow wraps `ICA-AROMA`_ to identify and remove motion-related
     independent components from a BOLD time series.
 
@@ -309,25 +306,20 @@
 
         template : str
             Name of template targeted by `'template'` output space
-        ignore_aroma_err : bool
-            Do not fail on ICA-AROMA errors
-<<<<<<< HEAD
         mem_gb : float
             Size of BOLD file in GB
         omp_nthreads : int
             Maximum number of threads an individual process may use
         name : str
             Name of workflow (default: ``bold_mni_trans_wf``)
-        use_compression : bool
-            Save registered BOLD series as ``.nii.gz``
         use_fieldwarp : bool
             Include SDC warp in single-shot transform from BOLD to MNI
-
-=======
+        ignore_aroma_err : bool
+            Do not fail on ICA-AROMA errors
         aroma_melodic_dim: int or None
             Set the dimensionality of the Melodic ICA decomposition
             If None, MELODIC automatically estimates dimensionality.
->>>>>>> 5fe6ceb0
+
 
     **Inputs**
 
@@ -350,7 +342,7 @@
             BOLD series with non-aggressive ICA-AROMA denoising applied
 
     .. _ICA-AROMA: https://github.com/rhr-pruim/ICA-AROMA
-    '''
+    """
     workflow = pe.Workflow(name=name)
 
     inputnode = pe.Node(niu.IdentityInterface(
