# -*- coding: utf-8 -*-
# emacs: -*- mode: python; py-indent-offset: 4; indent-tabs-mode: nil -*-
# vi: set ft=python sts=4 ts=4 sw=4 et:
"""
Orchestrating the BOLD-preprocessing workflow
^^^^^^^^^^^^^^^^^^^^^^^^^^^^^^^^^^^^^^^^^^^^^

.. autofunction:: init_func_preproc_wf
.. autofunction:: init_func_reports_wf
.. autofunction:: init_func_derivatives_wf

"""

import os

import nibabel as nb
from niworkflows.nipype import logging

from niworkflows.nipype.interfaces.fsl import Split as FSLSplit
from niworkflows.nipype.pipeline import engine as pe
from niworkflows.nipype.interfaces import utility as niu

from ...interfaces import (
    DerivativesDataSink,
    GiftiNameSource,
    FirstEcho
)

from ...interfaces.reports import FunctionalSummary
from ...interfaces.cifti import GenerateCifti

# Fieldmap workflows
from ..fieldmap import (
    init_pepolar_unwarp_wf,
    init_nonlinear_sdc_wf,
    init_fmap_unwarp_report_wf
)

# BOLD workflows
from .confounds import init_bold_confs_wf
from .hmc import init_bold_hmc_wf
from .stc import init_bold_stc_wf
from .t2s import init_bold_t2s_wf
from .registration import init_bold_reg_wf
from .resampling import (
    init_bold_surf_wf,
    init_bold_mni_trans_wf,
    init_bold_preproc_trans_wf,
    init_bold_preproc_report_wf,
)
from .util import init_bold_reference_wf

DEFAULT_MEMORY_MIN_GB = 0.01
LOGGER = logging.getLogger('workflow')


def init_func_preproc_wf(bold_file, ignore, freesurfer,
                         use_bbr, t2s_coreg, bold2t1w_dof, reportlets_dir,
                         output_spaces, template, output_dir, omp_nthreads,
                         fmap_bspline, fmap_demean, use_syn, force_syn,
                         use_aroma, ignore_aroma_err, medial_surface_nan, cifti_output,
                         debug, low_mem, output_grid_ref, layout=None):
    """
    This workflow controls the functional preprocessing stages of FMRIPREP.

    .. workflow::
        :graph2use: orig
        :simple_form: yes

        from fmriprep.workflows.bold import init_func_preproc_wf
        wf = init_func_preproc_wf('/completely/made/up/path/sub-01_task-nback_bold.nii.gz',
                                  omp_nthreads=1,
                                  ignore=[],
                                  freesurfer=True,
                                  reportlets_dir='.',
                                  output_dir='.',
                                  template='MNI152NLin2009cAsym',
                                  output_spaces=['T1w', 'fsnative',
                                                 'template', 'fsaverage5'],
                                  debug=False,
                                  use_bbr=True,
                                  t2s_coreg=False,
                                  bold2t1w_dof=9,
                                  fmap_bspline=True,
                                  fmap_demean=True,
                                  use_syn=True,
                                  force_syn=True,
                                  low_mem=False,
                                  output_grid_ref=None,
                                  medial_surface_nan=False,
                                  use_aroma=False,
                                  ignore_aroma_err=False)

    **Parameters**

        bold_file : str
            BOLD series NIfTI file
        ignore : list
            Preprocessing steps to skip (may include "slicetiming", "fieldmaps")
        freesurfer : bool
            Enable FreeSurfer functional registration (bbregister) and resampling
            BOLD series to FreeSurfer surface meshes.
        use_bbr : bool or None
            Enable/disable boundary-based registration refinement.
            If ``None``, test BBR result for distortion before accepting.
        t2s_coreg : bool
            Use multiple BOLD echos to create T2*-map for T2*-driven coregistration
        bold2t1w_dof : 6, 9 or 12
            Degrees-of-freedom for BOLD-T1w registration
        reportlets_dir : str
            Directory in which to save reportlets
        output_spaces : list
            List of output spaces functional images are to be resampled to.
            Some parts of pipeline will only be instantiated for some output spaces.

            Valid spaces:

                - T1w
                - template
                - fsnative
                - fsaverage (or other pre-existing FreeSurfer templates)
        template : str
            Name of template targeted by `'template'` output space
        output_dir : str
            Directory in which to save derivatives
        omp_nthreads : int
            Maximum number of threads an individual process may use
        fmap_bspline : bool
            **Experimental**: Fit B-Spline field using least-squares
        fmap_demean : bool
            Demean voxel-shift map during unwarp
        use_syn : bool
            **Experimental**: Enable ANTs SyN-based susceptibility distortion correction (SDC).
            If fieldmaps are present and enabled, this is not run, by default.
        force_syn : bool
            **Temporary**: Always run SyN-based SDC
        use_aroma : bool
            Perform ICA-AROMA on MNI-resampled functional series
        ignore_aroma_err : bool
            Do not fail on ICA-AROMA errors
        medial_surface_nan : bool
            Replace medial wall values with NaNs on functional GIFTI files
        cifti_output : bool
            Generate bold CIFTI file in output spaces
        debug : bool
            Enable debugging outputs
        low_mem : bool
            Write uncompressed .nii files in some cases to reduce memory usage
        output_grid_ref : str or None
            Path of custom reference image for normalization
        layout : BIDSLayout
            BIDSLayout structure to enable metadata retrieval

    **Inputs**

        bold_file
            BOLD series NIfTI file
        t1_preproc
            Bias-corrected structural template image
        t1_brain
            Skull-stripped ``t1_preproc``
        t1_mask
            Mask of the skull-stripped template image
        t1_seg
            Segmentation of preprocessed structural image, including
            gray-matter (GM), white-matter (WM) and cerebrospinal fluid (CSF)
        t1_tpms
            List of tissue probability maps in T1w space
        t1_2_mni_forward_transform
            ANTs-compatible affine-and-warp transform file
        t1_2_mni_reverse_transform
            ANTs-compatible affine-and-warp transform file (inverse)
        subjects_dir
            FreeSurfer SUBJECTS_DIR
        subject_id
            FreeSurfer subject ID
        t1_2_fsnative_forward_transform
            LTA-style affine matrix translating from T1w to FreeSurfer-conformed subject space
        t1_2_fsnative_reverse_transform
            LTA-style affine matrix translating from FreeSurfer-conformed subject space to T1w


    **Outputs**

        bold_t1
            BOLD series, resampled to T1w space
        bold_mask_t1
            BOLD series mask in T1w space
        bold_mni
            BOLD series, resampled to template space
        bold_mask_mni
            BOLD series mask in template space
        confounds
            TSV of confounds
        surfaces
            BOLD series, resampled to FreeSurfer surfaces
        aroma_noise_ics
            Noise components identified by ICA-AROMA
        melodic_mix
            FSL MELODIC mixing matrix
        bold_cifti
            BOLD CIFTI image


    **Subworkflows**

        * :py:func:`~fmriprep.workflows.bold.util.init_bold_reference_wf`
        * :py:func:`~fmriprep.workflows.bold.stc.init_bold_stc_wf`
        * :py:func:`~fmriprep.workflows.bold.hmc.init_bold_hmc_wf`
        * :py:func:`~fmriprep.workflows.bold.t2s.init_bold_t2s_wf`
        * :py:func:`~fmriprep.workflows.bold.registration.init_bold_reg_wf`
        * :py:func:`~fmriprep.workflows.bold.confounds.init_bold_confounds_wf`
        * :py:func:`~fmriprep.workflows.bold.confounds.init_ica_aroma_wf`
        * :py:func:`~fmriprep.workflows.bold.resampling.init_bold_mni_trans_wf`
        * :py:func:`~fmriprep.workflows.bold.resampling.init_bold_preproc_trans_wf`
        * :py:func:`~fmriprep.workflows.bold.resampling.init_bold_surf_wf`
        * :py:func:`~fmriprep.workflows.fieldmap.pepolar.init_pepolar_unwarp_wf`
        * :py:func:`~fmriprep.workflows.fieldmap.init_fmap_estimator_wf`
        * :py:func:`~fmriprep.workflows.fieldmap.init_sdc_unwarp_wf`
        * :py:func:`~fmriprep.workflows.fieldmap.init_nonlinear_sdc_wf`

    """

    if bold_file == '/completely/made/up/path/sub-01_task-nback_bold.nii.gz':
        mem_gb = {'filesize': 1, 'resampled': 1, 'largemem': 1}
        bold_tlen = 10
        ref_file = bold_file
    else:
        multiecho = isinstance(bold_file, list)
        ref_file = sorted(bold_file)[0] if multiecho else bold_file
        bold_tlen, mem_gb = _create_mem_gb(ref_file)

    wf_name = _get_wf_name(ref_file)
    LOGGER.log(25, ('Creating bold processing workflow for "%s" (%.2f GB / %d TRs). '
                    'Memory resampled/largemem=%.2f/%.2f GB.'),
               ref_file, mem_gb['filesize'], bold_tlen, mem_gb['resampled'], mem_gb['largemem'])

    # For doc building purposes
    if layout is None or bold_file == 'bold_preprocesing':

        LOGGER.log(25, 'No valid layout: building empty workflow.')
        metadata = {"RepetitionTime": 2.0,
                    "SliceTiming": [0.0, 0.1, 0.2, 0.3, 0.4, 0.5, 0.6, 0.7, 0.8, 0.9]}
        fmaps = [{
            'type': 'phasediff',
            'phasediff': 'sub-03/ses-2/fmap/sub-03_ses-2_run-1_phasediff.nii.gz',
            'magnitude1': 'sub-03/ses-2/fmap/sub-03_ses-2_run-1_magnitude1.nii.gz',
            'magnitude2': 'sub-03/ses-2/fmap/sub-03_ses-2_run-1_magnitude2.nii.gz'
        }]
        run_stc = True
        multiecho = False
        bold_pe = 'j'
    else:
        if multiecho:  # For multiecho data, grab TEs
            tes = [layout.get_metadata(echo)['EchoTime'] for echo in bold_file]
        # Since all other metadata is constant
        metadata = layout.get_metadata(ref_file)

        # Find fieldmaps. Options: (phase1|phase2|phasediff|epi|fieldmap)
        fmaps = layout.get_fieldmap(ref_file, return_list=True) \
            if 'fieldmaps' not in ignore else []

        # Short circuits: (True and True and (False or 'TooShort')) == 'TooShort'
        run_stc = ("SliceTiming" in metadata and
                   'slicetiming' not in ignore and
                   (_get_series_len(bold_file) > 4 or "TooShort"))
        bold_pe = metadata.get("PhaseEncodingDirection")

    # TODO: To be removed (supported fieldmaps):
    if not set([fmap['type'] for fmap in fmaps]).intersection(['phasediff', 'fieldmap', 'epi']):
        fmaps = None

    # Run SyN if forced or in the absence of fieldmap correction
    use_syn = force_syn or (use_syn and not fmaps)

    # Build workflow
    workflow = pe.Workflow(name=wf_name)
    inputnode = pe.Node(niu.IdentityInterface(
        fields=['bold_file', 'subjects_dir', 'subject_id',
                't1_preproc', 't1_brain', 't1_mask', 't1_seg', 't1_tpms',
                't1_aseg', 't1_aparc',
                't1_2_mni_forward_transform', 't1_2_mni_reverse_transform',
                't1_2_fsnative_forward_transform', 't1_2_fsnative_reverse_transform']),
        name='inputnode')

    inputnode.inputs.bold_file = bold_file

    if t2s_coreg and not multiecho:
        LOGGER.warning("No multiecho BOLD images found for T2* coregistration. "
                       "Using standard EPI-T1 coregistration.")
        t2s_coreg = False

    outputnode = pe.Node(niu.IdentityInterface(
        fields=['bold_t1', 'bold_mask_t1', 'bold_aseg_t1', 'bold_aparc_t1',
                'bold_mni', 'bold_mask_mni', 'bold_cifti', 'confounds', 'surfaces',
                't2s_map', 'aroma_noise_ics', 'melodic_mix', 'nonaggr_denoised_file']),
        name='outputnode')

    # BOLD buffer: an identity used as a pointer to either the original BOLD
    # or the STC'ed one for further use.
    boldbuffer = pe.Node(niu.IdentityInterface(fields=['bold_file']), name='boldbuffer')

    summary = pe.Node(
        FunctionalSummary(output_spaces=output_spaces,
                          slice_timing=run_stc,
                          registration='FreeSurfer' if freesurfer else 'FSL',
                          registration_dof=bold2t1w_dof,
                          pe_direction=bold_pe),
        name='summary', mem_gb=DEFAULT_MEMORY_MIN_GB, run_without_submitting=True)

    func_reports_wf = init_func_reports_wf(reportlets_dir=reportlets_dir,
                                           freesurfer=freesurfer,
                                           use_aroma=use_aroma,
                                           use_syn=use_syn,
                                           t2s_coreg=t2s_coreg)

    func_derivatives_wf = init_func_derivatives_wf(output_dir=output_dir,
                                                   output_spaces=output_spaces,
                                                   template=template,
                                                   freesurfer=freesurfer,
                                                   use_aroma=use_aroma)

    workflow.connect([
        (inputnode, func_reports_wf, [('bold_file', 'inputnode.source_file')]),
        (inputnode, func_derivatives_wf, [('bold_file', 'inputnode.source_file')]),
        (outputnode, func_derivatives_wf, [
            ('bold_t1', 'inputnode.bold_t1'),
            ('bold_aseg_t1', 'inputnode.bold_aseg_t1'),
            ('bold_aparc_t1', 'inputnode.bold_aparc_t1'),
            ('bold_mask_t1', 'inputnode.bold_mask_t1'),
            ('bold_mni', 'inputnode.bold_mni'),
            ('bold_mask_mni', 'inputnode.bold_mask_mni'),
            ('confounds', 'inputnode.confounds'),
            ('surfaces', 'inputnode.surfaces'),
            ('aroma_noise_ics', 'inputnode.aroma_noise_ics'),
            ('melodic_mix', 'inputnode.melodic_mix'),
            ('nonaggr_denoised_file', 'inputnode.nonaggr_denoised_file'),
        ]),
    ])

    # The first reference uses T2 contrast enhancement
    bold_reference_wf = init_bold_reference_wf(
        omp_nthreads=omp_nthreads, enhance_t2=True)

    # Top-level BOLD splitter
    bold_split = pe.Node(FSLSplit(dimension='t'), name='bold_split',
                         mem_gb=mem_gb['filesize'] * 3)

    # HMC on the BOLD
    bold_hmc_wf = init_bold_hmc_wf(name='bold_hmc_wf',
                                   mem_gb=mem_gb['filesize'],
                                   omp_nthreads=omp_nthreads)

    # mean BOLD registration to T1w
    bold_reg_wf = init_bold_reg_wf(name='bold_reg_wf',
                                   freesurfer=freesurfer,
                                   use_bbr=use_bbr,
                                   bold2t1w_dof=bold2t1w_dof,
                                   mem_gb=mem_gb['resampled'],
                                   omp_nthreads=omp_nthreads,
                                   use_compression=False,
                                   use_fieldwarp=(fmaps is not None or use_syn))

    # get confounds
    bold_confounds_wf = init_bold_confs_wf(
        mem_gb=mem_gb['largemem'],
        metadata=metadata,
        name='bold_confounds_wf')
    bold_confounds_wf.get_node('inputnode').inputs.t1_transform_flags = [False]

    # Apply transforms in 1 shot
    # Only use uncompressed output if AROMA is to be run
    bold_bold_trans_wf = init_bold_preproc_trans_wf(
        mem_gb=mem_gb['resampled'],
        omp_nthreads=omp_nthreads,
        use_compression=not low_mem,
        use_fieldwarp=(fmaps is not None or use_syn),
        name='bold_bold_trans_wf'
    )

    # SLICE-TIME CORRECTION (or bypass) #############################################
    if run_stc is True:  # bool('TooShort') == True, so check True explicitly
        bold_stc_wf = init_bold_stc_wf(name='bold_stc_wf', metadata=metadata)
        workflow.connect([
            (bold_stc_wf, boldbuffer, [('outputnode.stc_file', 'bold_file')]),
            (bold_reference_wf, bold_stc_wf, [('outputnode.bold_file', 'inputnode.bold_file'),
                                              ('outputnode.skip_vols', 'inputnode.skip_vols')]),
        ])
    else:  # bypass STC from original BOLD to the splitter through boldbuffer
        workflow.connect([
            (bold_reference_wf, boldbuffer, [
                ('outputnode.bold_file', 'bold_file')]),
        ])

    # MAIN WORKFLOW STRUCTURE #######################################################
    workflow.connect([
        # BOLD buffer has slice-time corrected if it was run, original otherwise
        (boldbuffer, bold_split, [('bold_file', 'in_file')]),
        # Generate early reference
        (inputnode, bold_reference_wf, [('bold_file', 'inputnode.bold_file')]),
        (bold_reference_wf, func_reports_wf, [
            ('outputnode.validation_report', 'inputnode.validation_report')]),
        # EPI-T1 registration workflow
        (inputnode, bold_reg_wf, [
            ('bold_file', 'inputnode.name_source'),
            ('t1_preproc', 'inputnode.t1_preproc'),
            ('t1_brain', 'inputnode.t1_brain'),
            ('t1_mask', 'inputnode.t1_mask'),
            ('t1_seg', 'inputnode.t1_seg'),
            ('t1_aseg', 'inputnode.t1_aseg'),
            ('t1_aparc', 'inputnode.t1_aparc'),
            # Undefined if --no-freesurfer, but this is safe
            ('subjects_dir', 'inputnode.subjects_dir'),
            ('subject_id', 'inputnode.subject_id'),
            ('t1_2_fsnative_reverse_transform', 'inputnode.t1_2_fsnative_reverse_transform')]),
        (bold_split, bold_reg_wf, [('out_files', 'inputnode.bold_split')]),
        (bold_hmc_wf, bold_reg_wf, [('outputnode.xforms', 'inputnode.hmc_xforms')]),
        (bold_reg_wf, func_reports_wf, [
            ('outputnode.out_report', 'inputnode.bold_reg_report'),
            ('outputnode.fallback', 'inputnode.bold_reg_fallback'),
        ]),
        (bold_reg_wf, outputnode, [('outputnode.bold_t1', 'bold_t1'),
                                   ('outputnode.bold_aseg_t1', 'bold_aseg_t1'),
                                   ('outputnode.bold_aparc_t1', 'bold_aparc_t1')]),
        (bold_reg_wf, summary, [('outputnode.fallback', 'fallback')]),
        # Connect bold_confounds_wf
        (inputnode, bold_confounds_wf, [('t1_tpms', 'inputnode.t1_tpms'),
                                        ('t1_mask', 'inputnode.t1_mask')]),
        (bold_hmc_wf, bold_confounds_wf, [
            ('outputnode.movpar_file', 'inputnode.movpar_file')]),
        (bold_reg_wf, bold_confounds_wf, [
            ('outputnode.itk_t1_to_bold', 'inputnode.t1_bold_xform')]),
        (bold_confounds_wf, func_reports_wf, [
            ('outputnode.rois_report', 'inputnode.bold_rois_report')]),
        (bold_confounds_wf, outputnode, [
            ('outputnode.confounds_file', 'confounds'),
        ]),
        # Connect bold_bold_trans_wf
        (inputnode, bold_bold_trans_wf, [
            ('bold_file', 'inputnode.name_source')]),
        (bold_split, bold_bold_trans_wf, [
            ('out_files', 'inputnode.bold_split')]),
        (bold_hmc_wf, bold_bold_trans_wf, [
            ('outputnode.xforms', 'inputnode.hmc_xforms')]),
        (bold_bold_trans_wf, bold_confounds_wf, [
            ('outputnode.bold', 'inputnode.bold'),
            ('outputnode.bold_mask', 'inputnode.bold_mask')]),
        # Summary
        (outputnode, summary, [('confounds', 'confounds_file')]),
        (summary, func_reports_wf, [('out_report', 'inputnode.summary_report')]),
    ])

    # if multiecho data, select first echo for hmc correction
    if multiecho:
        inputnode.iterables = ('bold_file', bold_file)

        me_first_echo = pe.JoinNode(interface=FirstEcho(),
                                    joinfield=['in_files',
                                               'ref_imgs'],
                                    joinsource='inputnode',
                                    name='me_first_echo')
        workflow.connect([
            (bold_reference_wf, me_first_echo, [
                ('outputnode.bold_file', 'in_files'),
                ('outputnode.raw_ref_image', 'ref_imgs')]),
            (me_first_echo, bold_hmc_wf, [
                ('first_image', 'inputnode.bold_file'),
                ('first_ref_image', 'inputnode.raw_ref_image')])
        ])
    else:
        workflow.connect([
            (bold_reference_wf, bold_hmc_wf, [
                ('outputnode.raw_ref_image', 'inputnode.raw_ref_image'),
                ('outputnode.bold_file', 'inputnode.bold_file')])
        ])

    # FIELDMAPS ################################################################
    # Table of behavior is now found under workflows/fieldmap/base.py

    # Predefine to pacify the lintian checks about
    # "could be used before defined" - logic was tested to be sound
    nonlinear_sdc_wf = sdc_unwarp_wf = None

    if fmaps:
        # In case there are multiple fieldmaps prefer EPI
        fmaps.sort(key=lambda fmap: {'epi': 0, 'fieldmap': 1, 'phasediff': 2}[fmap['type']])
        fmap = fmaps[0]

        LOGGER.log(25, 'Fieldmap estimation: type "%s" found', fmap['type'])
        summary.inputs.distortion_correction = fmap['type']

        if fmap['type'] == 'epi':
            epi_fmaps = [fmap_['epi'] for fmap_ in fmaps if fmap_['type'] == 'epi']
            sdc_unwarp_wf = init_pepolar_unwarp_wf(fmaps=epi_fmaps,
                                                   layout=layout,
                                                   bold_file=bold_file,
                                                   omp_nthreads=omp_nthreads,
                                                   name='pepolar_unwarp_wf')
        else:
            # Import specific workflows here, so we don't break everything with one
            # unused workflow.
            from ..fieldmap import init_fmap_estimator_wf, init_sdc_unwarp_wf
            fmap_estimator_wf = init_fmap_estimator_wf(fmap_bids=fmap,
                                                       reportlets_dir=reportlets_dir,
                                                       omp_nthreads=omp_nthreads,
                                                       fmap_bspline=fmap_bspline)
            sdc_unwarp_wf = init_sdc_unwarp_wf(reportlets_dir=reportlets_dir,
                                               omp_nthreads=omp_nthreads,
                                               fmap_bspline=fmap_bspline,
                                               fmap_demean=fmap_demean,
                                               debug=debug,
                                               name='sdc_unwarp_wf')
            workflow.connect([
                (fmap_estimator_wf, sdc_unwarp_wf, [
                    ('outputnode.fmap', 'inputnode.fmap'),
                    ('outputnode.fmap_ref', 'inputnode.fmap_ref'),
                    ('outputnode.fmap_mask', 'inputnode.fmap_mask')]),
            ])

        # Connections and workflows common for all types of fieldmaps
        workflow.connect([
            (inputnode, sdc_unwarp_wf, [('bold_file', 'inputnode.name_source')]),
            (bold_reference_wf, sdc_unwarp_wf, [
                ('outputnode.ref_image', 'inputnode.in_reference'),
                ('outputnode.ref_image_brain', 'inputnode.in_reference_brain'),
                ('outputnode.bold_mask', 'inputnode.in_mask')]),
            (sdc_unwarp_wf, bold_reg_wf, [
                ('outputnode.out_warp', 'inputnode.fieldwarp'),
                ('outputnode.out_reference_brain', 'inputnode.ref_bold_brain'),
                ('outputnode.out_mask', 'inputnode.ref_bold_mask')]),
        ])

        # Report on BOLD correction
        fmap_unwarp_report_wf = init_fmap_unwarp_report_wf(reportlets_dir=reportlets_dir,
                                                           name='fmap_unwarp_report_wf')
        workflow.connect([
            (inputnode, fmap_unwarp_report_wf, [
                ('t1_seg', 'inputnode.in_seg'),
                ('bold_file', 'inputnode.name_source')]),
            (bold_reference_wf, fmap_unwarp_report_wf, [
                ('outputnode.ref_image', 'inputnode.in_pre')]),
            (sdc_unwarp_wf, fmap_unwarp_report_wf, [
                ('outputnode.out_reference', 'inputnode.in_post')]),
            (bold_reg_wf, fmap_unwarp_report_wf, [
                ('outputnode.itk_t1_to_bold', 'inputnode.in_xfm')]),
        ])
    elif not use_syn:
        LOGGER.warn('No fieldmaps found or they were ignored, building base workflow '
                    'for dataset %s.', ref_file)
        summary.inputs.distortion_correction = 'None'

        if t2s_coreg:
            # use a joinNode to gather all preprocessed echos
            join_split_echos = pe.JoinNode(niu.IdentityInterface(fields=['echo_files']),
                                           joinsource='inputnode',
                                           joinfield='echo_files',
                                           name='join_split_echos')

            # create a T2* map
            bold_t2s_wf = init_bold_t2s_wf(echo_times=tes,
                                           name='bold_t2s_wf',
                                           mem_gb=mem_gb['filesize'],
                                           omp_nthreads=omp_nthreads)

            subset_reg_reports = pe.JoinNode(niu.Select(index=0),
                                             name='subset_reg_reports',
                                             joinsource=inputnode,
                                             joinfield=['inlist'])

            subset_reg_fallbacks = pe.JoinNode(niu.Select(index=0),
                                               name='subset_reg_fallbacks',
                                               joinsource=inputnode,
                                               joinfield=['inlist'])

            first_echo = pe.Node(niu.IdentityInterface(fields=['first_echo']),
                                 name='first_echo')
            first_echo.inputs.first_echo = ref_file

            # remove duplicate registration reports
            workflow.disconnect([
                (bold_reg_wf, func_reports_wf, [
                    ('outputnode.out_report', 'inputnode.bold_reg_report'),
                    ('outputnode.fallback', 'inputnode.bold_reg_fallback')])
            ])

            workflow.connect([
                (first_echo, func_reports_wf, [
                    ('first_echo', 'inputnode.first_echo')]),
                (bold_split, join_split_echos, [
                    ('out_files', 'echo_files')]),
                (join_split_echos, bold_t2s_wf, [
                    ('echo_files', 'inputnode.echo_split')]),
                (bold_hmc_wf, bold_t2s_wf, [
                    ('outputnode.xforms', 'inputnode.hmc_xforms')]),
                (bold_t2s_wf, bold_reg_wf, [
                    ('outputnode.t2s_map', 'inputnode.ref_bold_brain'),
                    ('outputnode.oc_mask', 'inputnode.ref_bold_mask')]),
                (bold_reg_wf, subset_reg_reports, [
                    ('outputnode.out_report', 'inlist')]),
                (bold_reg_wf, subset_reg_fallbacks, [
                    ('outputnode.fallback', 'inlist')]),
                (subset_reg_reports, func_reports_wf, [
                    ('out', 'inputnode.bold_reg_report')]),
                (subset_reg_fallbacks, func_reports_wf, [
                    ('out', 'inputnode.bold_reg_fallback')]),
            ])

        else:
            workflow.connect([
                (bold_reference_wf, bold_reg_wf, [
                    ('outputnode.ref_image_brain', 'inputnode.ref_bold_brain'),
                    ('outputnode.bold_mask', 'inputnode.ref_bold_mask')]),
            ])

    if use_syn:
        nonlinear_sdc_wf = init_nonlinear_sdc_wf(
            bold_file=bold_file, bold_pe=bold_pe, freesurfer=freesurfer, bold2t1w_dof=bold2t1w_dof,
            template=template, omp_nthreads=omp_nthreads)

        workflow.connect([
            (inputnode, nonlinear_sdc_wf, [
                ('t1_brain', 'inputnode.t1_brain'),
                ('t1_seg', 'inputnode.t1_seg'),
                ('t1_2_mni_reverse_transform', 'inputnode.t1_2_mni_reverse_transform')]),
            (bold_reference_wf, nonlinear_sdc_wf, [
                ('outputnode.ref_image_brain', 'inputnode.bold_ref')]),
            (nonlinear_sdc_wf, func_reports_wf, [
                ('outputnode.out_warp_report', 'inputnode.syn_sdc_report')]),
        ])

        # XXX Eliminate branch when forcing isn't an option
        if not fmaps:
            LOGGER.warning(
                'Susceptibility distortion correction (SDC): no fieldmaps found or they '
                'were ignored. Using EXPERIMENTAL "fieldmap-less" correction for dataset %s.',
                ref_file)
            summary.inputs.distortion_correction = 'SyN'
            workflow.connect([
                (nonlinear_sdc_wf, bold_reg_wf, [
                    ('outputnode.out_warp', 'inputnode.fieldwarp'),
                    ('outputnode.out_reference_brain', 'inputnode.ref_bold_brain'),
                    ('outputnode.out_mask', 'inputnode.ref_bold_mask')]),
            ])

    # BOLD in native BOLD space
    if fmaps:
        workflow.connect([
            (sdc_unwarp_wf, bold_bold_trans_wf, [
                ('outputnode.out_warp', 'inputnode.fieldwarp'),
                ('outputnode.out_mask', 'inputnode.bold_mask')]),
        ])
    elif use_syn:
        workflow.connect([
            (nonlinear_sdc_wf, bold_bold_trans_wf, [
                ('outputnode.out_warp', 'inputnode.fieldwarp'),
                ('outputnode.out_mask', 'inputnode.bold_mask')]),
        ])
    else:
        workflow.connect([
            (bold_reference_wf, bold_bold_trans_wf, [
                ('outputnode.bold_mask', 'inputnode.bold_mask')]),
        ])

    # Map final BOLD mask into T1w space (if required)
    if 'T1w' in output_spaces:
        from niworkflows.interfaces.fixes import (
            FixHeaderApplyTransforms as ApplyTransforms
        )

        boldmask_to_t1w = pe.Node(
            ApplyTransforms(interpolation='MultiLabel', float=True),
            name='boldmask_to_t1w', mem_gb=0.1
        )
        workflow.connect([
            (bold_bold_trans_wf, boldmask_to_t1w, [
                ('outputnode.bold_mask', 'input_image')]),
            (bold_reg_wf, boldmask_to_t1w, [
                ('outputnode.bold_mask_t1', 'reference_image'),
                ('outputnode.itk_bold_to_t1', 'transforms')]),
            (boldmask_to_t1w, outputnode, [
                ('output_image', 'bold_mask_t1')]),
        ])

    if 'template' in output_spaces:
        # Apply transforms in 1 shot
        # Only use uncompressed output if AROMA is to be run
        bold_mni_trans_wf = init_bold_mni_trans_wf(
            template=template,
            mem_gb=mem_gb['resampled'],
            omp_nthreads=omp_nthreads,
            output_grid_ref=output_grid_ref,
            use_compression=not (low_mem and use_aroma),
            use_fieldwarp=(fmaps is not None or use_syn),
            name='bold_mni_trans_wf'
        )

        workflow.connect([
            (inputnode, bold_mni_trans_wf, [
                ('bold_file', 'inputnode.name_source'),
                ('t1_2_mni_forward_transform', 'inputnode.t1_2_mni_forward_transform')]),
            (bold_split, bold_mni_trans_wf, [
                ('out_files', 'inputnode.bold_split')]),
            (bold_hmc_wf, bold_mni_trans_wf, [
                ('outputnode.xforms', 'inputnode.hmc_xforms')]),
            (bold_reg_wf, bold_mni_trans_wf, [
                ('outputnode.itk_bold_to_t1', 'inputnode.itk_bold_to_t1')]),
            (bold_bold_trans_wf, bold_mni_trans_wf, [
                ('outputnode.bold_mask', 'inputnode.bold_mask')]),
            (bold_mni_trans_wf, outputnode, [('outputnode.bold_mni', 'bold_mni'),
                                             ('outputnode.bold_mask_mni', 'bold_mask_mni')]),
        ])

        if fmaps:
            workflow.connect([
                (sdc_unwarp_wf, bold_mni_trans_wf, [
                    ('outputnode.out_warp', 'inputnode.fieldwarp')]),
            ])
        elif use_syn:
            workflow.connect([
                (nonlinear_sdc_wf, bold_mni_trans_wf, [
                    ('outputnode.out_warp', 'inputnode.fieldwarp')]),
            ])

        if use_aroma:  # ICA-AROMA workflow
            """
            ica_aroma_report
                Reportlet visualizing MELODIC ICs, with ICA-AROMA signal/noise labels
            aroma_noise_ics
                CSV of noise components identified by ICA-AROMA
            melodic_mix
                FSL MELODIC mixing matrix
            nonaggr_denoised_file
                BOLD series with non-aggressive ICA-AROMA denoising applied

            """
            from .confounds import init_ica_aroma_wf
            from ...interfaces import JoinTSVColumns
            ica_aroma_wf = init_ica_aroma_wf(name='ica_aroma_wf',
                                             ignore_aroma_err=ignore_aroma_err)
            join = pe.Node(JoinTSVColumns(), name='aroma_confounds')

            workflow.disconnect([
                (bold_confounds_wf, outputnode, [
                    ('outputnode.confounds_file', 'confounds'),
                ]),
            ])
            workflow.connect([
                (bold_hmc_wf, ica_aroma_wf, [
                    ('outputnode.movpar_file', 'inputnode.movpar_file')]),
                (bold_mni_trans_wf, ica_aroma_wf, [
                    ('outputnode.bold_mask_mni', 'inputnode.bold_mask_mni'),
                    ('outputnode.bold_mni', 'inputnode.bold_mni')]),
                (bold_confounds_wf, join, [
                    ('outputnode.confounds_file', 'in_file')]),
                (ica_aroma_wf, join,
                    [('outputnode.aroma_confounds', 'join_file')]),
                (ica_aroma_wf, outputnode,
                    [('outputnode.aroma_noise_ics', 'aroma_noise_ics'),
                     ('outputnode.melodic_mix', 'melodic_mix'),
                     ('outputnode.nonaggr_denoised_file', 'nonaggr_denoised_file')]),
                (join, outputnode, [('out_file', 'confounds')]),
                (ica_aroma_wf, func_reports_wf, [
                    ('outputnode.out_report', 'inputnode.ica_aroma_report')]),
            ])

    # SURFACES ##################################################################################
    if freesurfer and any(space.startswith('fs') for space in output_spaces):
        LOGGER.log(25, 'Creating BOLD surface-sampling workflow.')
        bold_surf_wf = init_bold_surf_wf(mem_gb=mem_gb['resampled'],
                                         output_spaces=output_spaces,
                                         medial_surface_nan=medial_surface_nan,
                                         name='bold_surf_wf')
        workflow.connect([
            (inputnode, bold_surf_wf, [
                ('t1_preproc', 'inputnode.t1_preproc'),
                ('subjects_dir', 'inputnode.subjects_dir'),
                ('subject_id', 'inputnode.subject_id'),
                ('t1_2_fsnative_forward_transform', 'inputnode.t1_2_fsnative_forward_transform')]),
            (bold_reg_wf, bold_surf_wf, [('outputnode.bold_t1', 'inputnode.source_file')]),
            (bold_surf_wf, outputnode, [('outputnode.surfaces', 'surfaces')]),
        ])

<<<<<<< HEAD
        # CIFTI output
        if cifti_output and 'template' in output_spaces:
            cifti = pe.MapNode(GenerateCifti(), iterfields=["surface_target", "gifti_files"],
                               name="gen_cifti")
            cifti.inputs.TR = metadata.get("RepetitionTime")
            workflow.connect([
                (bold_surf_wf, cifti, [
                    ('targets.out', 'surface_target'),
                    ('outputnode.surfaces', 'gifti_files')]),
                (inputnode, cifti, [('subjects_dir', 'subjects_dir')]),
                (bold_mni_trans_wf, cifti, [('outputnode.bold_mni', 'bold_file')]),
                (cifti, outputnode, ['out_file', 'bold_cifti'])
            ])
=======
    # REPORTING ############################################################
    bold_bold_report_wf = init_bold_preproc_report_wf(
        mem_gb=mem_gb['resampled'],
        reportlets_dir=reportlets_dir
    )

    workflow.connect([
        (inputnode, bold_bold_report_wf, [
            ('bold_file', 'inputnode.name_source'),
            ('bold_file', 'inputnode.in_pre')]),  # This should be after STC
        (bold_bold_trans_wf, bold_bold_report_wf, [
            ('outputnode.bold', 'inputnode.in_post')]),
    ])
>>>>>>> 7c2c4f5e

    return workflow


def init_func_reports_wf(reportlets_dir, freesurfer, use_aroma,
                         use_syn, t2s_coreg, name='func_reports_wf'):
    """
    Set up a battery of datasinks to store reports in the right location
    """
    workflow = pe.Workflow(name=name)

    inputnode = pe.Node(
        niu.IdentityInterface(
            fields=['source_file', 'summary_report', 'validation_report',
                    'bold_reg_report', 'bold_reg_fallback', 'bold_rois_report',
                    'syn_sdc_report', 'ica_aroma_report', 'first_echo']),
        name='inputnode')

    ds_summary_report = pe.Node(
        DerivativesDataSink(base_directory=reportlets_dir,
                            suffix='summary'),
        name='ds_summary_report', run_without_submitting=True,
        mem_gb=DEFAULT_MEMORY_MIN_GB)

    ds_validation_report = pe.Node(
        DerivativesDataSink(base_directory=reportlets_dir,
                            suffix='validation'),
        name='ds_validation_report', run_without_submitting=True,
        mem_gb=DEFAULT_MEMORY_MIN_GB)

    ds_bold_rois_report = pe.Node(
        DerivativesDataSink(base_directory=reportlets_dir,
                            suffix='rois'),
        name='ds_bold_rois_report', run_without_submitting=True,
        mem_gb=DEFAULT_MEMORY_MIN_GB)

    ds_syn_sdc_report = pe.Node(
        DerivativesDataSink(base_directory=reportlets_dir,
                            suffix='syn_sdc'),
        name='ds_syn_sdc_report', run_without_submitting=True,
        mem_gb=DEFAULT_MEMORY_MIN_GB)

    def _bold_reg_suffix(fallback, freesurfer):
        if fallback:
            return 'coreg' if freesurfer else 'flirt'
        return 'bbr' if freesurfer else 'flt_bbr'

    ds_bold_reg_report = pe.Node(
        DerivativesDataSink(base_directory=reportlets_dir),
        name='ds_bold_reg_report', run_without_submitting=True,
        mem_gb=DEFAULT_MEMORY_MIN_GB)

    ds_ica_aroma_report = pe.Node(
        DerivativesDataSink(base_directory=reportlets_dir,
                            suffix='ica_aroma'),
        name='ds_ica_aroma_report', run_without_submitting=True,
        mem_gb=DEFAULT_MEMORY_MIN_GB)

    workflow.connect([
        (inputnode, ds_bold_reg_report, [
            ('first_echo' if t2s_coreg else 'source_file', 'source_file')]),
        (inputnode, ds_summary_report, [('source_file', 'source_file'),
                                        ('summary_report', 'in_file')]),
        (inputnode, ds_validation_report, [('source_file', 'source_file'),
                                           ('validation_report', 'in_file')]),
        (inputnode, ds_bold_rois_report, [('source_file', 'source_file'),
                                          ('bold_rois_report', 'in_file')]),
        (inputnode, ds_bold_reg_report, [
            ('bold_reg_report', 'in_file'),
            (('bold_reg_fallback', _bold_reg_suffix, freesurfer), 'suffix')]),
    ])

    if use_aroma:
        workflow.connect([
            (inputnode, ds_ica_aroma_report, [('source_file', 'source_file'),
                                              ('ica_aroma_report', 'in_file')]),
        ])

    if use_syn:
        workflow.connect([
            (inputnode, ds_syn_sdc_report, [('source_file', 'source_file'),
                                            ('syn_sdc_report', 'in_file')]),
        ])

    return workflow


def init_func_derivatives_wf(output_dir, output_spaces, template, freesurfer,
                             use_aroma, name='func_derivatives_wf'):
    """
    Set up a battery of datasinks to store derivatives in the right location
    """
    workflow = pe.Workflow(name=name)

    inputnode = pe.Node(
        niu.IdentityInterface(
            fields=['source_file', 'bold_t1', 'bold_mask_t1', 'bold_mni', 'bold_mask_mni',
                    'bold_aseg_t1', 'bold_aparc_t1',
                    'confounds', 'surfaces', 'aroma_noise_ics', 'melodic_mix',
                    'nonaggr_denoised_file']),
        name='inputnode')

    suffix_fmt = 'space-{}_{}'.format
    variant_suffix_fmt = 'space-{}_variant-{}_{}'.format

    ds_confounds = pe.Node(DerivativesDataSink(
        base_directory=output_dir, suffix='confounds'),
        name="ds_confounds", run_without_submitting=True,
        mem_gb=DEFAULT_MEMORY_MIN_GB)
    workflow.connect([
        (inputnode, ds_confounds, [('source_file', 'source_file'),
                                   ('confounds', 'in_file')]),
    ])

    # Resample to T1w space
    if 'T1w' in output_spaces:
        ds_bold_t1 = pe.Node(DerivativesDataSink(
            base_directory=output_dir, suffix=suffix_fmt('T1w', 'preproc')),
            name='ds_bold_t1', run_without_submitting=True,
            mem_gb=DEFAULT_MEMORY_MIN_GB)

        ds_bold_mask_t1 = pe.Node(DerivativesDataSink(
            base_directory=output_dir, suffix=suffix_fmt('T1w', 'brainmask')),
            name='ds_bold_mask_t1', run_without_submitting=True,
            mem_gb=DEFAULT_MEMORY_MIN_GB)
        workflow.connect([
            (inputnode, ds_bold_t1, [('source_file', 'source_file'),
                                     ('bold_t1', 'in_file')]),
            (inputnode, ds_bold_mask_t1, [('source_file', 'source_file'),
                                          ('bold_mask_t1', 'in_file')]),
        ])

    # Resample to template (default: MNI)
    if 'template' in output_spaces:
        ds_bold_mni = pe.Node(DerivativesDataSink(
            base_directory=output_dir, suffix=suffix_fmt(template, 'preproc')),
            name='ds_bold_mni', run_without_submitting=True,
            mem_gb=DEFAULT_MEMORY_MIN_GB)
        ds_bold_mask_mni = pe.Node(DerivativesDataSink(
            base_directory=output_dir, suffix=suffix_fmt(template, 'brainmask')),
            name='ds_bold_mask_mni', run_without_submitting=True,
            mem_gb=DEFAULT_MEMORY_MIN_GB)
        workflow.connect([
            (inputnode, ds_bold_mni, [('source_file', 'source_file'),
                                      ('bold_mni', 'in_file')]),
            (inputnode, ds_bold_mask_mni, [('source_file', 'source_file'),
                                           ('bold_mask_mni', 'in_file')]),
        ])

    if freesurfer:
        ds_bold_aseg_t1 = pe.Node(DerivativesDataSink(
            base_directory=output_dir, suffix='space-T1w_label-aseg_roi'),
            name='ds_bold_aseg_t1', run_without_submitting=True,
            mem_gb=DEFAULT_MEMORY_MIN_GB)
        ds_bold_aparc_t1 = pe.Node(DerivativesDataSink(
            base_directory=output_dir, suffix='space-T1w_label-aparcaseg_roi'),
            name='ds_bold_aparc_t1', run_without_submitting=True,
            mem_gb=DEFAULT_MEMORY_MIN_GB)
        workflow.connect([
            (inputnode, ds_bold_aseg_t1, [('source_file', 'source_file'),
                                          ('bold_aseg_t1', 'in_file')]),
            (inputnode, ds_bold_aparc_t1, [('source_file', 'source_file'),
                                           ('bold_aparc_t1', 'in_file')]),
        ])

    # fsaverage space
    if freesurfer and any(space.startswith('fs') for space in output_spaces):
        name_surfs = pe.MapNode(GiftiNameSource(
            pattern=r'(?P<LR>[lr])h.(?P<space>\w+).gii', template='space-{space}.{LR}.func'),
            iterfield='in_file', name='name_surfs', mem_gb=DEFAULT_MEMORY_MIN_GB,
            run_without_submitting=True)
        ds_bold_surfs = pe.MapNode(DerivativesDataSink(base_directory=output_dir),
                                   iterfield=['in_file', 'suffix'], name='ds_bold_surfs',
                                   run_without_submitting=True,
                                   mem_gb=DEFAULT_MEMORY_MIN_GB)
        workflow.connect([
            (inputnode, name_surfs, [('surfaces', 'in_file')]),
            (inputnode, ds_bold_surfs, [('source_file', 'source_file'),
                                        ('surfaces', 'in_file')]),
            (name_surfs, ds_bold_surfs, [('out_name', 'suffix')]),
        ])

    if use_aroma:
        ds_aroma_noise_ics = pe.Node(DerivativesDataSink(
            base_directory=output_dir, suffix='AROMAnoiseICs'),
            name="ds_aroma_noise_ics", run_without_submitting=True,
            mem_gb=DEFAULT_MEMORY_MIN_GB)
        ds_melodic_mix = pe.Node(DerivativesDataSink(
            base_directory=output_dir, suffix='MELODICmix'),
            name="ds_melodic_mix", run_without_submitting=True,
            mem_gb=DEFAULT_MEMORY_MIN_GB)
        ds_aroma_mni = pe.Node(DerivativesDataSink(
            base_directory=output_dir, suffix=variant_suffix_fmt(
                template, 'smoothAROMAnonaggr', 'preproc')),
            name='ds_aroma_mni', run_without_submitting=True,
            mem_gb=DEFAULT_MEMORY_MIN_GB)

        workflow.connect([
            (inputnode, ds_aroma_noise_ics, [('source_file', 'source_file'),
                                             ('aroma_noise_ics', 'in_file')]),
            (inputnode, ds_melodic_mix, [('source_file', 'source_file'),
                                         ('melodic_mix', 'in_file')]),
            (inputnode, ds_aroma_mni, [('source_file', 'source_file'),
                                       ('nonaggr_denoised_file', 'in_file')]),
        ])

    return workflow


def _get_series_len(bold_fname):
    from niworkflows.interfaces.registration import _get_vols_to_discard
    if isinstance(bold_fname, list):  # Multi-echo data
        bold_fname = bold_fname[0]
    img = nb.load(bold_fname)
    if len(img.shape) < 4:
        return 1

    skip_vols = _get_vols_to_discard(img)

    return img.shape[3] - skip_vols


def _create_mem_gb(bold_fname):
    bold_size_gb = os.path.getsize(bold_fname) / (1024**3)
    bold_tlen = nb.load(bold_fname).shape[-1]
    mem_gb = {
        'filesize': bold_size_gb,
        'resampled': bold_size_gb * 4,
        'largemem': bold_size_gb * (max(bold_tlen / 100, 1.0) + 4),
    }

    return bold_tlen, mem_gb


def _get_wf_name(bold_fname):
    """
    Derives the workflow name for supplied BOLD file.

    >>> _get_wf_name('/completely/made/up/path/sub-01_task-nback_bold.nii.gz')
    'func_preproc_task_nback_wf'
    >>> _get_wf_name('/completely/made/up/path/sub-01_task-nback_run-01_echo-1_bold.nii.gz')
    'func_preproc_task_nback_run_01_echo_1_wf'
    """
    from niworkflows.nipype.utils.filemanip import split_filename
    fname = split_filename(bold_fname)[1]
    fname_nosub = '_'.join(fname.split("_")[1:])
    # if 'echo' in fname_nosub:
    #     fname_nosub = '_'.join(fname_nosub.split("_echo-")[:1]) + "_bold"
    name = "func_preproc_" + fname_nosub.replace(
        ".", "_").replace(" ", "").replace("-", "_").replace("_bold", "_wf")

    return name<|MERGE_RESOLUTION|>--- conflicted
+++ resolved
@@ -780,7 +780,6 @@
             (bold_surf_wf, outputnode, [('outputnode.surfaces', 'surfaces')]),
         ])
 
-<<<<<<< HEAD
         # CIFTI output
         if cifti_output and 'template' in output_spaces:
             cifti = pe.MapNode(GenerateCifti(), iterfields=["surface_target", "gifti_files"],
@@ -794,7 +793,7 @@
                 (bold_mni_trans_wf, cifti, [('outputnode.bold_mni', 'bold_file')]),
                 (cifti, outputnode, ['out_file', 'bold_cifti'])
             ])
-=======
+
     # REPORTING ############################################################
     bold_bold_report_wf = init_bold_preproc_report_wf(
         mem_gb=mem_gb['resampled'],
@@ -808,7 +807,6 @@
         (bold_bold_trans_wf, bold_bold_report_wf, [
             ('outputnode.bold', 'inputnode.in_post')]),
     ])
->>>>>>> 7c2c4f5e
 
     return workflow
 
