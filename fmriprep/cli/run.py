--- conflicted
+++ resolved
@@ -768,14 +768,10 @@
         force_syn=opts.force_syn,
         use_aroma=opts.use_aroma,
         aroma_melodic_dim=opts.aroma_melodic_dimensionality,
-<<<<<<< HEAD
-        ignore_aroma_err=opts.ignore_aroma_denoising_errors,
+        err_on_aroma_warn=opts.error_on_aroma_warnings,
         return_all_components=opts.return_all_components,
         fd_spike_thr=opts.fd_spike_threshold,
         dv_spike_thr=opts.dvars_spike_threshold,
-=======
-        err_on_aroma_warn=opts.error_on_aroma_warnings,
->>>>>>> 4470ffb5
     )
     retval['return_code'] = 0
 
