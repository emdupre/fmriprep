--- conflicted
+++ resolved
@@ -14,12 +14,9 @@
 import gc
 import re
 import uuid
-<<<<<<< HEAD
 import json
 import tempfile
-=======
 import psutil
->>>>>>> 59aae260
 import warnings
 import subprocess
 from argparse import ArgumentParser
@@ -306,14 +303,12 @@
         with sentry_sdk.configure_scope() as scope:
             scope.set_tag('exec_env', exec_env)
 
-<<<<<<< HEAD
             if exec_env == 'fmriprep-docker':
                 scope.set_tag('docker_version', os.getenv('DOCKER_VERSION_8395080871'))
-=======
+
             free_mem_at_start = round(psutil.virtual_memory().free / 1024**3, 1)
             scope.set_tag('free_mem_at_start', free_mem_at_start)
             scope.set_tag('cpu_count', cpu_count())
->>>>>>> 59aae260
 
             for k, v in vars(opts).items():
                 scope.set_tag(k, v)
